# CI on Windows via appveyor
# This file was based on pandas' and xarray's appveyor.yml
# This file was based on Olivier Grisel's python-appveyor-demo

environment:

  matrix:
    - PYTHON: "C:\\Python27-conda32"
      PYTHON_VERSION: "2.7"
      PYTHON_ARCH: "32"

    - PYTHON: "C:\\Python34-conda64"
      PYTHON_VERSION: "3.4"
      PYTHON_ARCH: "64"

install:
    # Install miniconda Python
    - "powershell ./ci/install_python.ps1"

    # Prepend newly installed Python to the PATH of this build (this cannot be
    # done from inside the powershell script as it would require to restart
    # the parent CMD process).
    - "SET PATH=%PYTHON%;%PYTHON%\\Scripts;%PATH%"

    # Check that we have the expected version and architecture for Python
    - "python --version"
    - "python -c \"import struct; print(struct.calcsize('P') * 8)\""

    # install dependencies, then pvlib
    - "conda config --add channels http://conda.anaconda.org/conda-forge"
    # install depenencies
<<<<<<< HEAD
    - "conda install --yes --quiet pip numpy scipy=0.16.0 pandas nose pytz ephem numba siphon"
=======
    - "conda create -n test_env --yes --quiet python=%PYTHON_VERSION% pip numpy scipy=0.16.0 pandas nose pytz ephem numba"
    - "activate test_env"
    - "conda list"
>>>>>>> 40738213

    # install pvlib
    - "python setup.py install"

build: false

test_script:
    - "nosetests -v pvlib"<|MERGE_RESOLUTION|>--- conflicted
+++ resolved
@@ -28,14 +28,10 @@
 
     # install dependencies, then pvlib
     - "conda config --add channels http://conda.anaconda.org/conda-forge"
-    # install depenencies
-<<<<<<< HEAD
-    - "conda install --yes --quiet pip numpy scipy=0.16.0 pandas nose pytz ephem numba siphon"
-=======
-    - "conda create -n test_env --yes --quiet python=%PYTHON_VERSION% pip numpy scipy=0.16.0 pandas nose pytz ephem numba"
+
+    - "conda create -n test_env --yes --quiet python=%PYTHON_VERSION% pip numpy scipy=0.16.0 pandas nose pytz ephem numba siphon"
     - "activate test_env"
     - "conda list"
->>>>>>> 40738213
 
     # install pvlib
     - "python setup.py install"
